// Copyright 2018-2025 the Deno authors. MIT license.

use std::collections::HashMap;
use std::env;
use std::path::Path;
use std::sync::Arc;
use std::sync::Mutex;
use std::sync::OnceLock;

use deno_terminal::colors;

#[derive(Debug, Clone)]
struct EnvManagerInner {
  // Track which variables came from which files
  file_variables: HashMap<String, HashMap<String, String>>, // file_path -> (variable_name -> value)
  // Track all loaded variables and their sources
  loaded_variables: HashMap<String, String>, // variable_name -> variable value
<<<<<<< HEAD
  // Track all loaded variables and their sources
  unused_variables: HashMap<String, String>, // variable_name -> variable value
=======
>>>>>>> cd9755d8
  // Track original env vars that existed before we started
  original_env: HashMap<String, String>,
}

impl EnvManagerInner {
  fn new() -> Self {
    // Capture the original environment state
    let original_env: HashMap<String, String> = env::vars().collect();

    Self {
      file_variables: HashMap::new(),
      loaded_variables: HashMap::new(),
      unused_variables: HashMap::new(),
      original_env,
    }
  }
}

#[derive(Debug, Clone)]
pub struct EnvManager {
  inner: Arc<Mutex<EnvManagerInner>>,
}

// Global singleton instance
static ENV_MANAGER: OnceLock<EnvManager> = OnceLock::new();

impl EnvManager {
  /// Get the global singleton instance
  pub fn instance() -> &'static EnvManager {
    ENV_MANAGER.get_or_init(|| EnvManager {
      inner: Arc::new(Mutex::new(EnvManagerInner::new())),
    })
  }
  ///
  /// # Arguments
  /// * `file_path` - Path to the .env file
  /// * `log_level` - Optional log level to control error message visibility
  ///
  /// # Returns
  /// * `Ok(usize)` - Number of variables successfully loaded
  /// * `Err(Box<dyn std::error::Error>)` - Critical errors that prevent loading
  pub fn load_env_file<P: AsRef<Path>>(
    &self,
    file_path: P,
    log_level: Option<log::Level>,
  ) -> Result<usize, Box<dyn std::error::Error>> {
    let mut inner = self.inner.lock().unwrap();
    let path_str = file_path.as_ref().to_string_lossy().to_string();

    // Check if file exists
    if !file_path.as_ref().exists() {
      // self._unload_env_file_inner(&mut inner, &file_path)?;
      inner.file_variables.remove(&path_str);
      // Only show warning if logging is enabled
      #[allow(clippy::print_stderr)]
      if log_level.map(|l| l >= log::Level::Info).unwrap_or(true) {
        eprintln!(
          "{} The environment file specified '{}' was not found.",
          colors::yellow("Warning"),
          path_str
        );
      }
      return Ok(0);
    }

    let mut loaded_count = 0;

    match dotenvy::from_path_iter(file_path.as_ref()) {
      Ok(iter) => {
        let mut current_file_vars = HashMap::new();
        for item in iter {
          match item {
            Ok((key, value)) => {
              // Check if this variable is already loaded from a previous file
              if inner.loaded_variables.contains_key(&key) {
                // Variable already exists from a previous file, skip it
                #[allow(clippy::print_stderr)]
                if log_level.map(|l| l >= log::Level::Debug).unwrap_or(false) {
<<<<<<< HEAD
                eprintln!(
                    "{} Variable '{}' already loaded from '{}', skipping value from '{}'",
                    colors::yellow("Debug"),
                  key,
=======
                  eprintln!(
                    "{} Variable '{}' already loaded from '{}', skipping value from '{}'",
                    colors::yellow("Debug"),
                    key,
>>>>>>> cd9755d8
                    inner
                      .loaded_variables
                      .get(&key)
                      .unwrap_or(&"unknown".to_string()),
<<<<<<< HEAD
                  path_str
                );
=======
                    path_str
                  );
>>>>>>> cd9755d8
                }
                continue;
              }

              // Set the environment variable
              // SAFETY: We're setting environment variables with valid UTF-8 strings
              // from the .env file. Both key and value are guaranteed to be valid strings.
              unsafe {
                env::set_var(&key, &value);
              }

              // Track this variable
              current_file_vars.insert(key.clone(), value.clone());
              inner.loaded_variables.insert(key.clone(), value.clone());
              if inner.unused_variables.contains_key(&key) {
                inner.unused_variables.remove(&key);
              }
              loaded_count += 1;
            }
            Err(e) => {
              // Handle parsing errors with detailed messages
              #[allow(clippy::print_stderr)]
              if log_level.map(|l| l >= log::Level::Info).unwrap_or(true) {
                match e {
                  dotenvy::Error::LineParse(line, index) => eprintln!(
                    "{} Parsing failed within the specified environment file: {} at index: {} of the value: {}",
                    colors::yellow("Warning"),
                    path_str,
                    index,
                    line
                  ),
                  dotenvy::Error::Io(_) => eprintln!(
                    "{} The `--env-file` flag was used, but the environment file specified '{}' was not found.",
                    colors::yellow("Warning"),
                    path_str
                  ),
                  dotenvy::Error::EnvVar(_) => eprintln!(
                    "{} One or more of the environment variables isn't present or not unicode within the specified environment file: {}",
                    colors::yellow("Warning"),
                    path_str
                  ),
                  _ => eprintln!(
                    "{} Unknown failure occurred with the specified environment file: {}",
                    colors::yellow("Warning"),
                    path_str
                  ),
                }
              }
            }
          }
        }
        inner.file_variables.insert(path_str, current_file_vars);
      }
      Err(e) => {
        // This is a critical error - file exists but can't be read
        return Err(format!("Failed to read {}: {}", path_str, e).into());
      }
    }

    Ok(loaded_count)
  }

  /// Clean up variables that are no longer present in any loaded file
<<<<<<< HEAD
    fn _cleanup_removed_variables(
    &self,
    inner: &mut EnvManagerInner,
    log_level: Option<log::Level>,
  ) {

    let variables_to_remove: Vec<String> = inner.unused_variables
      .keys()
=======
  fn _cleanup_removed_variables(
    &self,
    old_vars: &HashMap<String, String>,
    log_level: Option<log::Level>,
  ) {
    let mut inner = self.inner.lock().unwrap();
    // Find variables that are loaded but no longer present in any file
    let variables_to_remove: Vec<String> = old_vars
      .keys()
      .filter(|&var_name| !inner.loaded_variables.contains_key(var_name))
>>>>>>> cd9755d8
      .cloned()
      .collect();

    for var_name in variables_to_remove {
<<<<<<< HEAD
      println!("🔧 ENV_LOADER: Removing variable: {}", var_name);
      if !inner.original_env.contains_key(&var_name) {
=======
      // Check if this variable was originally set by us (not from original env)
      if !inner.original_env.contains_key(&var_name) {
        // Remove the variable from environment
        // SAFETY: We're removing environment variables that we previously set.
        // var_name is a valid UTF-8 string that we tracked when loading the env file.
>>>>>>> cd9755d8
        unsafe {
          env::remove_var(&var_name);
        }

<<<<<<< HEAD
=======
        // Remove from loaded_variables tracking
        inner.loaded_variables.remove(&var_name);

>>>>>>> cd9755d8
        #[allow(clippy::print_stderr)]
        if log_level.map(|l| l >= log::Level::Debug).unwrap_or(false) {
          eprintln!(
            "{} Variable '{}' removed from environment as it's no longer present in any loaded file",
            colors::yellow("Debug"),
            var_name
          );
        }
      } else {
<<<<<<< HEAD
        let original_value = inner.original_env.get(&var_name).unwrap();
=======
        // Restore original value
        let original_value =
          inner.original_env.get(&var_name).map(|s| s.as_str()).unwrap_or("");
        // SAFETY: We're restoring environment variables to their original values.
        // Both var_name and original_value are valid UTF-8 strings from the original environment.
>>>>>>> cd9755d8
        unsafe {
          env::set_var(&var_name, original_value);
        }

<<<<<<< HEAD
=======
        // Remove from loaded_variables tracking
        inner.loaded_variables.remove(&var_name);

>>>>>>> cd9755d8
        #[allow(clippy::print_stderr)]
        if log_level.map(|l| l >= log::Level::Debug).unwrap_or(false) {
          eprintln!(
            "{} Variable '{}' restored to original value as it's no longer present in any loaded file",
            colors::yellow("Debug"),
            var_name
          );
        }
      }
    }
  }

  /// Internal helper for unloading (to avoid double-locking)
  fn _unload_env_file_inner<P: AsRef<Path>>(
    &self,
    inner: &mut EnvManagerInner,
    file_path: P,
  ) -> Result<(), Box<dyn std::error::Error>> {
    let path_str: String = file_path.as_ref().to_string_lossy().to_string();
    if let Some(variables) = inner.file_variables.remove(&path_str) {
      for (var_name, value) in variables {
        // Only unload variables that were loaded from this specific file
        if let Some(source_file) = inner.loaded_variables.get(&var_name) {
          if source_file == &path_str {
            // Restore original value or remove entirely
            if let Some(original_value) = inner.original_env.get(&var_name) {
              // SAFETY: We're restoring environment variables to their original values.
              // Both var_name and original_value are valid UTF-8 strings from the original environment.
              unsafe {
                env::set_var(&var_name, original_value);
              }
            } else {
              // Only remove the variable if its current value is the same as when we set it
              match env::var(&var_name) {
                Ok(current_value) => {
                  if current_value.as_str() == value {
                    // SAFETY: We're removing environment variables that we previously set.
                    // var_name is a valid UTF-8 string that we tracked when loading the env file.
                    unsafe {
                      env::remove_var(&var_name);
                    }
                  }
                }
                Err(_) => {
                  // If the variable doesn't exist, nothing to do
                }
              }
            }
            // Remove from loaded_variables tracking since this file is being unloaded
            inner.loaded_variables.remove(&var_name);
          }
        }
      }
    }

    Ok(())
  }

<<<<<<< HEAD
  // Load multiple env files in order (earlier files take precedence over later ones)
=======
  /// Load multiple env files in order (earlier files take precedence over later ones)
>>>>>>> cd9755d8
  pub fn load_env_variables_from_env_files<P: AsRef<Path>>(
    &self,
    file_paths: Option<&Vec<P>>,
    log_level: Option<log::Level>,
  ) -> usize {
    let Some(env_file_names) = file_paths else {
      return 0;
    };

    let mut inner = self.inner.lock().unwrap();

      inner.unused_variables = std::mem::take(&mut inner.loaded_variables);
      inner.loaded_variables = HashMap::new();
      inner.file_variables.clear();

    let mut total_loaded = 0;
<<<<<<< HEAD
=======
    let mut inner = self.inner.lock().unwrap();
    let old_variables = std::mem::take(&mut inner.loaded_variables); 
    inner.loaded_variables = HashMap::new();
>>>>>>> cd9755d8

    for env_file_name in env_file_names.iter().rev() {
      match self.load_env_file(env_file_name, log_level) {
        Ok(count) => {
          total_loaded += count;
        }
        Err(e) => {
          #[allow(clippy::print_stderr)]
          if log_level.map(|l| l >= log::Level::Info).unwrap_or(true) {
            eprintln!(
              "{} Critical error loading {}: {}",
              colors::yellow("Warning"),
              env_file_name.as_ref().to_string_lossy(),
              e
            );
          }
        }
      }
    }

<<<<<<< HEAD
    self._cleanup_removed_variables(&mut inner, log_level);
=======
    // Clean up variables that are no longer present in any file
    self._cleanup_removed_variables(&old_variables, log_level);
>>>>>>> cd9755d8

    total_loaded
  }
}

pub fn load_env_variables_from_env_files<P: AsRef<Path>>(
  file_paths: &[P],
  flags_log_level: Option<log::Level>,
) -> Result<usize, Box<dyn std::error::Error>> {
  let file_paths_vec: Vec<&P> = file_paths.iter().collect();
  Ok(
    EnvManager::instance().load_env_variables_from_env_files(
    Some(&file_paths_vec),
    flags_log_level,
    ),
  )
}<|MERGE_RESOLUTION|>--- conflicted
+++ resolved
@@ -15,11 +15,8 @@
   file_variables: HashMap<String, HashMap<String, String>>, // file_path -> (variable_name -> value)
   // Track all loaded variables and their sources
   loaded_variables: HashMap<String, String>, // variable_name -> variable value
-<<<<<<< HEAD
   // Track all loaded variables and their sources
   unused_variables: HashMap<String, String>, // variable_name -> variable value
-=======
->>>>>>> cd9755d8
   // Track original env vars that existed before we started
   original_env: HashMap<String, String>,
 }
@@ -67,6 +64,16 @@
     log_level: Option<log::Level>,
   ) -> Result<usize, Box<dyn std::error::Error>> {
     let mut inner = self.inner.lock().unwrap();
+    self.load_env_file_inner(file_path, log_level, &mut inner)
+  }
+
+  /// Internal method that accepts an already-acquired lock to avoid deadlocks
+  fn load_env_file_inner<P: AsRef<Path>>(
+    &self,
+    file_path: P,
+    log_level: Option<log::Level>,
+    inner: &mut EnvManagerInner,
+  ) -> Result<usize, Box<dyn std::error::Error>> {
     let path_str = file_path.as_ref().to_string_lossy().to_string();
 
     // Check if file exists
@@ -98,28 +105,16 @@
                 // Variable already exists from a previous file, skip it
                 #[allow(clippy::print_stderr)]
                 if log_level.map(|l| l >= log::Level::Debug).unwrap_or(false) {
-<<<<<<< HEAD
                 eprintln!(
                     "{} Variable '{}' already loaded from '{}', skipping value from '{}'",
                     colors::yellow("Debug"),
                   key,
-=======
-                  eprintln!(
-                    "{} Variable '{}' already loaded from '{}', skipping value from '{}'",
-                    colors::yellow("Debug"),
-                    key,
->>>>>>> cd9755d8
                     inner
                       .loaded_variables
                       .get(&key)
                       .unwrap_or(&"unknown".to_string()),
-<<<<<<< HEAD
                   path_str
                 );
-=======
-                    path_str
-                  );
->>>>>>> cd9755d8
                 }
                 continue;
               }
@@ -183,7 +178,6 @@
   }
 
   /// Clean up variables that are no longer present in any loaded file
-<<<<<<< HEAD
     fn _cleanup_removed_variables(
     &self,
     inner: &mut EnvManagerInner,
@@ -192,42 +186,15 @@
 
     let variables_to_remove: Vec<String> = inner.unused_variables
       .keys()
-=======
-  fn _cleanup_removed_variables(
-    &self,
-    old_vars: &HashMap<String, String>,
-    log_level: Option<log::Level>,
-  ) {
-    let mut inner = self.inner.lock().unwrap();
-    // Find variables that are loaded but no longer present in any file
-    let variables_to_remove: Vec<String> = old_vars
-      .keys()
-      .filter(|&var_name| !inner.loaded_variables.contains_key(var_name))
->>>>>>> cd9755d8
       .cloned()
       .collect();
 
     for var_name in variables_to_remove {
-<<<<<<< HEAD
-      println!("🔧 ENV_LOADER: Removing variable: {}", var_name);
       if !inner.original_env.contains_key(&var_name) {
-=======
-      // Check if this variable was originally set by us (not from original env)
-      if !inner.original_env.contains_key(&var_name) {
-        // Remove the variable from environment
-        // SAFETY: We're removing environment variables that we previously set.
-        // var_name is a valid UTF-8 string that we tracked when loading the env file.
->>>>>>> cd9755d8
         unsafe {
           env::remove_var(&var_name);
         }
 
-<<<<<<< HEAD
-=======
-        // Remove from loaded_variables tracking
-        inner.loaded_variables.remove(&var_name);
-
->>>>>>> cd9755d8
         #[allow(clippy::print_stderr)]
         if log_level.map(|l| l >= log::Level::Debug).unwrap_or(false) {
           eprintln!(
@@ -237,25 +204,11 @@
           );
         }
       } else {
-<<<<<<< HEAD
         let original_value = inner.original_env.get(&var_name).unwrap();
-=======
-        // Restore original value
-        let original_value =
-          inner.original_env.get(&var_name).map(|s| s.as_str()).unwrap_or("");
-        // SAFETY: We're restoring environment variables to their original values.
-        // Both var_name and original_value are valid UTF-8 strings from the original environment.
->>>>>>> cd9755d8
         unsafe {
           env::set_var(&var_name, original_value);
         }
 
-<<<<<<< HEAD
-=======
-        // Remove from loaded_variables tracking
-        inner.loaded_variables.remove(&var_name);
-
->>>>>>> cd9755d8
         #[allow(clippy::print_stderr)]
         if log_level.map(|l| l >= log::Level::Debug).unwrap_or(false) {
           eprintln!(
@@ -314,11 +267,7 @@
     Ok(())
   }
 
-<<<<<<< HEAD
   // Load multiple env files in order (earlier files take precedence over later ones)
-=======
-  /// Load multiple env files in order (earlier files take precedence over later ones)
->>>>>>> cd9755d8
   pub fn load_env_variables_from_env_files<P: AsRef<Path>>(
     &self,
     file_paths: Option<&Vec<P>>,
@@ -330,20 +279,14 @@
 
     let mut inner = self.inner.lock().unwrap();
 
-      inner.unused_variables = std::mem::take(&mut inner.loaded_variables);
-      inner.loaded_variables = HashMap::new();
-      inner.file_variables.clear();
+    inner.unused_variables = std::mem::take(&mut inner.loaded_variables);
+    inner.loaded_variables = HashMap::new();
+    inner.file_variables.clear();
 
     let mut total_loaded = 0;
-<<<<<<< HEAD
-=======
-    let mut inner = self.inner.lock().unwrap();
-    let old_variables = std::mem::take(&mut inner.loaded_variables); 
-    inner.loaded_variables = HashMap::new();
->>>>>>> cd9755d8
 
     for env_file_name in env_file_names.iter().rev() {
-      match self.load_env_file(env_file_name, log_level) {
+      match self.load_env_file_inner(env_file_name, log_level, &mut inner) {
         Ok(count) => {
           total_loaded += count;
         }
@@ -361,12 +304,7 @@
       }
     }
 
-<<<<<<< HEAD
     self._cleanup_removed_variables(&mut inner, log_level);
-=======
-    // Clean up variables that are no longer present in any file
-    self._cleanup_removed_variables(&old_variables, log_level);
->>>>>>> cd9755d8
 
     total_loaded
   }
